--- conflicted
+++ resolved
@@ -243,8 +243,6 @@
 
 [35] Zhang, Y., Liu, T., Long, M., & Jordan, M. I. (2019). [Bridging Theory and Algorithm for Domain Adaptation](https://arxiv.org/abs/1904.05801). In Proceedings of the 36th International Conference on Machine Learning, (pp. 7404-7413).
 
-<<<<<<< HEAD
-[36] Nikzad-Langerodi, R., Zellinger, W., Saminger-Platz, S., & Moser, B. A. (2020). [Domain adaptation for regression under Beer–Lambert’s law](https://www.sciencedirect.com/science/article/abs/pii/S0950705120305761). Knowledge-Based Systems, 210, 106447.
-=======
 [36] Xiao, Zhiqing, Wang, Haobo, Jin, Ying, Feng, Lei, Chen, Gang, Huang, Fei, Zhao, Junbo.[SPA: A Graph Spectral Alignment Perspective for Domain Adaptation](https://arxiv.org/pdf/2310.17594). In Neurips, 2023.
->>>>>>> ec2f00ca
+
+[37] Nikzad-Langerodi, R., Zellinger, W., Saminger-Platz, S., & Moser, B. A. (2020). [Domain adaptation for regression under Beer–Lambert’s law](https://www.sciencedirect.com/science/article/abs/pii/S0950705120305761). Knowledge-Based Systems, 210, 106447.